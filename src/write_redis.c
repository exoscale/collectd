--- conflicted
+++ resolved
@@ -88,12 +88,8 @@
   }                                                                  \
 } while (0)
 
-<<<<<<< HEAD
   APPEND ("%s:", time);
 
-=======
-  APPEND ("%.3f:", CDTIME_T_TO_DOUBLE (vl->time));
->>>>>>> 35dfbf66
   for (i = 0; i < ds->ds_num; i++)
   {
     if (ds->ds[i].type == DS_TYPE_COUNTER)
