--- conflicted
+++ resolved
@@ -1999,13 +1999,8 @@
 	if test -d "$with_java_home"
 	then
 		AC_MSG_CHECKING([for jni.h])
-<<<<<<< HEAD
-		TMPDIR=`find "$with_java_home" -name jni.h -type f -exec 'dirname' '{}' ';' 2>/dev/null | head -n 1`
-		if test "x$TMPDIR" != "x"
-=======
-		TMPVAR=`find "$with_java_home" -name jni.h -type f -exec 'dirname' '{}' ';' | head -n 1`
+		TMPVAR=`find "$with_java_home" -name jni.h -type f -exec 'dirname' '{}' ';' 2>/dev/null | head -n 1`
 		if test "x$TMPVAR" != "x"
->>>>>>> 9cbc0fe6
 		then
 			AC_MSG_RESULT([found in $TMPVAR])
 			JAVA_CPPFLAGS="$JAVA_CPPFLAGS -I$TMPVAR"
@@ -2014,13 +2009,8 @@
 		fi
 
 		AC_MSG_CHECKING([for jni_md.h])
-<<<<<<< HEAD
-		TMPDIR=`find "$with_java_home" -name jni_md.h -type f -exec 'dirname' '{}' ';' 2>/dev/null | head -n 1`
-		if test "x$TMPDIR" != "x"
-=======
-		TMPVAR=`find "$with_java_home" -name jni_md.h -type f -exec 'dirname' '{}' ';' | head -n 1`
+		TMPVAR=`find "$with_java_home" -name jni_md.h -type f -exec 'dirname' '{}' ';' 2>/dev/null | head -n 1`
 		if test "x$TMPVAR" != "x"
->>>>>>> 9cbc0fe6
 		then
 			AC_MSG_RESULT([found in $TMPVAR])
 			JAVA_CPPFLAGS="$JAVA_CPPFLAGS -I$TMPVAR"
@@ -2029,13 +2019,8 @@
 		fi
 
 		AC_MSG_CHECKING([for libjvm.so])
-<<<<<<< HEAD
-		TMPDIR=`find "$with_java_home" -name libjvm.so -type f -exec 'dirname' '{}' ';' 2>/dev/null | head -n 1`
-		if test "x$TMPDIR" != "x"
-=======
-		TMPVAR=`find "$with_java_home" -name libjvm.so -type f -exec 'dirname' '{}' ';' | head -n 1`
+		TMPVAR=`find "$with_java_home" -name libjvm.so -type f -exec 'dirname' '{}' ';' 2>/dev/null | head -n 1`
 		if test "x$TMPVAR" != "x"
->>>>>>> 9cbc0fe6
 		then
 			AC_MSG_RESULT([found in $TMPVAR])
 			JAVA_LDFLAGS="$JAVA_LDFLAGS -L$TMPVAR -Wl,-rpath -Wl,$TMPVAR"
@@ -2046,13 +2031,8 @@
 		if test "x$JAVAC" = "x"
 		then
 			AC_MSG_CHECKING([for javac])
-<<<<<<< HEAD
-			TMPDIR=`find "$with_java_home" -name javac -type f 2>/dev/null | head -n 1`
-			if test "x$TMPDIR" != "x"
-=======
-			TMPVAR=`find "$with_java_home" -name javac -type f | head -n 1`
+			TMPVAR=`find "$with_java_home" -name javac -type f 2>/dev/null | head -n 1`
 			if test "x$TMPVAR" != "x"
->>>>>>> 9cbc0fe6
 			then
 				JAVAC="$TMPVAR"
 				AC_MSG_RESULT([$JAVAC])
@@ -2063,13 +2043,8 @@
 		if test "x$JAR" = "x"
 		then
 			AC_MSG_CHECKING([for jar])
-<<<<<<< HEAD
-			TMPDIR=`find "$with_java_home" -name jar -type f 2>/dev/null | head -n 1`
-			if test "x$TMPDIR" != "x"
-=======
-			TMPVAR=`find "$with_java_home" -name jar -type f | head -n 1`
+			TMPVAR=`find "$with_java_home" -name jar -type f 2>/dev/null | head -n 1`
 			if test "x$TMPVAR" != "x"
->>>>>>> 9cbc0fe6
 			then
 				JAR="$TMPVAR"
 				AC_MSG_RESULT([$JAR])
